--- conflicted
+++ resolved
@@ -62,14 +62,9 @@
     public abstract class AbstractProtocolBase: IProtocol {
         public abstract int MajorVersion { get; }
         public abstract int MinorVersion { get; }
-<<<<<<< HEAD
-        public abstract int? Revision { get; }
-=======
         public abstract int Revision { get; }
->>>>>>> 2f17442c
         public abstract string ApiName { get; }
         public abstract int DefaultPort { get; }
-        public abstract bool SupportsRedirect { get; }
 
         public abstract IFrameHandler CreateFrameHandler(AmqpTcpEndpoint endpoint);
         public abstract IConnection CreateConnection(ConnectionFactory factory,
