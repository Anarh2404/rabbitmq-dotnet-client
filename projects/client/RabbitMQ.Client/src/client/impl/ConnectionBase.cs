// This source code is dual-licensed under the Apache License, version
// 2.0, and the Mozilla Public License, version 1.1.
//
// The APL v2.0:
//
//---------------------------------------------------------------------------
//   Copyright (C) 2007-2010 LShift Ltd., Cohesive Financial
//   Technologies LLC., and Rabbit Technologies Ltd.
//
//   Licensed under the Apache License, Version 2.0 (the "License");
//   you may not use this file except in compliance with the License.
//   You may obtain a copy of the License at
//
//       http://www.apache.org/licenses/LICENSE-2.0
//
//   Unless required by applicable law or agreed to in writing, software
//   distributed under the License is distributed on an "AS IS" BASIS,
//   WITHOUT WARRANTIES OR CONDITIONS OF ANY KIND, either express or implied.
//   See the License for the specific language governing permissions and
//   limitations under the License.
//---------------------------------------------------------------------------
//
// The MPL v1.1:
//
//---------------------------------------------------------------------------
//   The contents of this file are subject to the Mozilla Public License
//   Version 1.1 (the "License"); you may not use this file except in
//   compliance with the License. You may obtain a copy of the License at
//   http://www.rabbitmq.com/mpl.html
//
//   Software distributed under the License is distributed on an "AS IS"
//   basis, WITHOUT WARRANTY OF ANY KIND, either express or implied. See the
//   License for the specific language governing rights and limitations
//   under the License.
//
//   The Original Code is The RabbitMQ .NET Client.
//
//   The Initial Developers of the Original Code are LShift Ltd,
//   Cohesive Financial Technologies LLC, and Rabbit Technologies Ltd.
//
//   Portions created before 22-Nov-2008 00:00:00 GMT by LShift Ltd,
//   Cohesive Financial Technologies LLC, or Rabbit Technologies Ltd
//   are Copyright (C) 2007-2008 LShift Ltd, Cohesive Financial
//   Technologies LLC, and Rabbit Technologies Ltd.
//
//   Portions created by LShift Ltd are Copyright (C) 2007-2010 LShift
//   Ltd. Portions created by Cohesive Financial Technologies LLC are
//   Copyright (C) 2007-2010 Cohesive Financial Technologies
//   LLC. Portions created by Rabbit Technologies Ltd are Copyright
//   (C) 2007-2010 Rabbit Technologies Ltd.
//
//   All Rights Reserved.
//
//   Contributor(s): ______________________________________.
//
//---------------------------------------------------------------------------
using System;
using System.IO;
using System.Net.Sockets;
using System.Text;
using System.Threading;
using System.Collections;

using RabbitMQ.Client;
using RabbitMQ.Client.Events;
using RabbitMQ.Client.Exceptions;
using RabbitMQ.Util;

// We use spec version 0-9 for common constants such as frame types,
// error codes, and the frame end byte, since they don't vary *within
// the versions we support*. Obviously we may need to revisit this if
// that ever changes.
using CommonFraming = RabbitMQ.Client.Framing.v0_9;

namespace RabbitMQ.Client.Impl
{
    public abstract class ConnectionBase : IConnection
    {
        ///<summary>Heartbeat frame for transmission. Reusable across connections.</summary>
        public readonly Frame m_heartbeatFrame = new Frame(CommonFraming.Constants.FrameHeartbeat,
                                                         0,
                                                         new byte[0]);

        ///<summary>Timeout used while waiting for AMQP handshaking to
        ///complete (milliseconds)</summary>
        public static int HandshakeTimeout = 10000;

        ///<summary>Timeout used while waiting for a
        ///connection.close-ok reply to a connection.close request
        ///(milliseconds)</summary>
        public static int ConnectionCloseTimeout = 10000;

        public ConnectionFactory m_factory;
        public IFrameHandler m_frameHandler;
        public uint m_frameMax = 0;
        public ushort m_heartbeat = 0;
        public IDictionary m_clientProperties;
        public IDictionary m_serverProperties;
        public AmqpTcpEndpoint[] m_knownHosts = null;

        public MainSession m_session0;
        public ModelBase m_model0;

        public SessionManager m_sessionManager;

        public volatile bool m_running = true;

        public readonly object m_eventLock = new object();
        public ConnectionShutdownEventHandler m_connectionShutdown;
        
        public volatile ShutdownEventArgs m_closeReason = null;
        public CallbackExceptionEventHandler m_callbackException;
        
        public ManualResetEvent m_appContinuation = new ManualResetEvent(false);
        public AutoResetEvent m_heartbeatRead = new AutoResetEvent(false);
        public AutoResetEvent m_heartbeatWrite = new AutoResetEvent(false);
        public volatile bool m_closed = false;

        public Guid m_id = Guid.NewGuid();

        public int m_missedHeartbeats = 0;
        
        public IList m_shutdownReport = ArrayList.Synchronized(new ArrayList());

        public ConnectionBase(ConnectionFactory factory,
                              bool insist,
                              IFrameHandler frameHandler)
        {
            m_factory = factory;
            m_frameHandler = frameHandler;

            m_sessionManager = new SessionManager(this, 0);
            m_session0 = new MainSession(this);
            m_session0.Handler = new MainSession.SessionCloseDelegate(NotifyReceivedCloseOk);
            m_model0 = (ModelBase)Protocol.CreateModel(m_session0);

            StartMainLoop();
            Open(insist);
            StartHeartbeatLoops();
            AppDomain.CurrentDomain.DomainUnload += HandleDomainUnload;
        }

        public event ConnectionShutdownEventHandler ConnectionShutdown
        {
            add
            {
                bool ok = false;
                lock (m_eventLock)
                {
                    if (m_closeReason == null)
                    {
                        m_connectionShutdown += value;
                        ok = true;
                    }
                }
                if (!ok)
                {
                    value(this, m_closeReason);
                }
            }
            remove
            {
                lock (m_eventLock)
                {
                    m_connectionShutdown -= value;
                }
            }
        }

        public event CallbackExceptionEventHandler CallbackException
        {
            add
            {
                lock (m_eventLock)
                {
                    m_callbackException += value;
                }
            }
            remove
            {
                lock (m_eventLock)
                {
                    m_callbackException -= value;
                }
            }
        }

        public AmqpTcpEndpoint Endpoint
        {
            get
            {
                return m_frameHandler.Endpoint;
            }
        }

        ///<summary>Explicit implementation of IConnection.Protocol.</summary>
        IProtocol IConnection.Protocol
        {
            get
            {
                return Endpoint.Protocol;
            }
        }

        ///<summary>Another overload of a Protocol property, useful
        ///for exposing a tighter type.</summary>
        public AbstractProtocolBase Protocol
        {
            get
            {
                return (AbstractProtocolBase)Endpoint.Protocol;
            }
        }

        public void WriteFrame(Frame f)
        {
            m_frameHandler.WriteFrame(f);
            m_heartbeatWrite.Set();
        }

        public ushort ChannelMax
        {
            get
            {
                return m_sessionManager.ChannelMax;
            }
        }

        public uint FrameMax
        {
            get
            {
                return m_frameMax;
            }
            set
            {
                m_frameMax = value;
            }
        }

        public ushort Heartbeat
        {
            get
            {
                return m_heartbeat;
            }
            set
            {
                m_heartbeat = value;
                // Socket read timeout is twice the hearbeat
                // because when we hit the timeout socket is
                // in unusable state
                m_frameHandler.Timeout = value * 2 * 1000;
            }
        }

        public IDictionary ClientProperties
        {
            get
            {
                return new Hashtable(m_clientProperties);
            }
            set
            {
                m_clientProperties = value;
            }
        }

        public IDictionary ServerProperties
        {
            get
            {
                return m_serverProperties;
            }
            set
            {
                m_serverProperties = value;
            }
        }

        public AmqpTcpEndpoint[] KnownHosts
        {
            get { return m_knownHosts; }
            set { m_knownHosts = value; }
        }

        public ShutdownEventArgs CloseReason
        {
            get
            {
                return m_closeReason;
            }
        }

        public bool IsOpen
        {
            get
            {
                return CloseReason == null;
            }
        }

        public bool AutoClose
        {
            get
            {
                return m_sessionManager.AutoClose;
            }
            set
            {
                m_sessionManager.AutoClose = value;
            }
        }

        public IModel CreateModel()
        {
            ISession session = CreateSession();
            IFullModel model = (IFullModel)Protocol.CreateModel(session);
            model._Private_ChannelOpen("");
            return model;
        }

        public ISession CreateSession()
        {
            return m_sessionManager.Create();
        }
        
        public ISession CreateSession(int channelNumber)
        {
            return m_sessionManager.Create(channelNumber);
        }

        public bool SetCloseReason(ShutdownEventArgs reason)
        {
            lock (m_eventLock)
            {
                if (m_closeReason == null)
                {
                    m_closeReason = reason;
                    return true;
                }
                else
                {
                    return false;
                }
            }
        }
        
        public IList ShutdownReport
        {
            get
            {
                return m_shutdownReport;
            }
        }

        void IDisposable.Dispose()
        {
            Abort();
            if (ShutdownReport.Count > 0)
            {
            	foreach (ShutdownReportEntry entry in ShutdownReport)
            	{
            	    if (entry.Exception != null)
            	        throw entry.Exception;
            	}
            	throw new OperationInterruptedException(null);
            }
        }

        ///<summary>API-side invocation of connection.close.</summary>
        public void Close()
        {
            Close(CommonFraming.Constants.ReplySuccess, "Goodbye", Timeout.Infinite);
        }
        
        ///<summary>API-side invocation of connection.close.</summary>
        public void Close(ushort reasonCode, string reasonText)
        {
            Close(reasonCode, reasonText, Timeout.Infinite);
        }
        
        ///<summary>API-side invocation of connection.close with timeout.</summary>
        public void Close(int timeout)
        {
            Close(CommonFraming.Constants.ReplySuccess, "Goodbye", timeout);
        }
        
        ///<summary>API-side invocation of connection.close with timeout.</summary>
        public void Close(ushort reasonCode, string reasonText, int timeout)
        {
            Close(new ShutdownEventArgs(ShutdownInitiator.Application, reasonCode, reasonText), false, timeout);
        }

        public void Close(ShutdownEventArgs reason)
        {
            Close(reason, false, Timeout.Infinite);
        }        
        
        ///<summary>API-side invocation of connection abort.</summary>
        public void Abort()
        {
            Abort(Timeout.Infinite);
        }

        ///<summary>API-side invocation of connection abort.</summary>
        public void Abort(ushort reasonCode, string reasonText)
        {
            Abort(reasonCode, reasonText, Timeout.Infinite);
        }
        
        ///<summary>API-side invocation of connection abort with timeout.</summary>
        public void Abort(int timeout)
        {
            Abort(CommonFraming.Constants.ReplySuccess, "Connection close forced", timeout);
        }
        
        ///<summary>API-side invocation of connection abort with timeout.</summary>
        public void Abort(ushort reasonCode, string reasonText, int timeout)
        {
            Abort(reasonCode, reasonText, ShutdownInitiator.Application, timeout);
        }
        
        public void Abort(ushort reasonCode, string reasonText,
                          ShutdownInitiator initiator, int timeout)
        {
            Close( new ShutdownEventArgs(initiator, reasonCode, reasonText),
                  true, timeout);
        }
        
        ///<summary>Try to close connection in a graceful way</summary>
        ///<remarks>
        ///<para>
        ///Shutdown reason contains code and text assigned when closing the connection,
        ///as well as the information about what initiated the close
        ///</para>
        ///<para>
        ///Abort flag, if true, signals to close the ongoing connection immediately 
        ///and do not report any errors if it was already closed.
        ///</para>
        ///<para>
        ///Timeout determines how much time internal close operations should be given
        ///to complete. Negative or Timeout.Infinite value mean infinity.
        ///</para>
        ///</remarks>
        public void Close(ShutdownEventArgs reason, bool abort, int timeout)
        {
            if (!SetCloseReason(reason))
                if (abort)
                {
                    if (!m_appContinuation.WaitOne(BlockingCell.validatedTimeout(timeout), true))
                        m_frameHandler.Close();
                    return;
                } else {
                    throw new AlreadyClosedException(m_closeReason);
                }
                                           
            OnShutdown();
            m_session0.SetSessionClosing(false);

            try
            {
                // Try to send connection.close
                // Wait for CloseOk in the MainLoop
                m_session0.Transmit(ConnectionCloseWrapper(reason.ReplyCode,
                                                          reason.ReplyText));
            }
            catch (IOException ioe) {
                if (m_model0.CloseReason == null)
                {
                    if (!abort)
                        throw ioe;
                    else
                        LogCloseError("Couldn't close connection cleanly. " 
                                      + "Socket closed unexpectedly", ioe);
                }
            }
            finally
            {
                TerminateMainloop();
            }
            if (!m_appContinuation.WaitOne(BlockingCell.validatedTimeout(timeout),true))
                m_frameHandler.Close();
        }

        public delegate void ConnectionCloseDelegate(ushort replyCode,
                                                     string replyText,
                                                     ushort classId,
                                                     ushort methodId);

        public void InternalClose(ShutdownEventArgs reason)
        {
            if (!SetCloseReason(reason))
            {
                if (m_closed)
                    throw new AlreadyClosedException(m_closeReason);
                // We are quiescing, but still allow for server-close
            }
            
            OnShutdown();
            m_session0.SetSessionClosing(true);
            TerminateMainloop();
        }

        ///<remarks>
        /// May be called more than once. Should therefore be idempotent.
        ///</remarks>
        public void TerminateMainloop()
        {
            m_running = false;
        }

        public void StartMainLoop()
        {
            Thread mainLoopThread = new Thread(new ThreadStart(MainLoop));
            mainLoopThread.Name = "AMQP Connection " + Endpoint.ToString();
            mainLoopThread.Start();
        }
        
        public void StartHeartbeatLoops()
        {
            if (Heartbeat != 0) {
                StartHeartbeatLoop(new ThreadStart(HeartbeatReadLoop), "Inbound");
                StartHeartbeatLoop(new ThreadStart(HeartbeatWriteLoop), "Outbound");
            }
        }
        
        public void StartHeartbeatLoop(ThreadStart loop, string name)
        {
            Thread heartbeatLoop = new Thread(loop);
            heartbeatLoop.Name = "AMQP Heartbeat " + name + " for Connection " + Endpoint.ToString();
            heartbeatLoop.Start();
        }
        
        public void HeartbeatWriteLoop()
        {
            try
            {
                while (!m_closed)
                {
                    if (!m_heartbeatWrite.WaitOne(Heartbeat * 1000, false))
                    {
                        WriteFrame(m_heartbeatFrame);
                    }
                }
            } catch (Exception e) {
                HandleMainLoopException(new ShutdownEventArgs(
                                                ShutdownInitiator.Library,
                                                0,
                                                "End of stream",
                                                e));
            }
            
            TerminateMainloop();
            FinishClose();
        }
        
        public void HeartbeatReadLoop()
        {
            while (!m_closed)
            {
                if (!m_heartbeatRead.WaitOne(Heartbeat * 1000, false))
                    m_missedHeartbeats++;
                else
                    m_missedHeartbeats = 0;
                    
                // Has to miss two full heartbeats to force socket close
                if (m_missedHeartbeats > 1)
                {
                    EndOfStreamException eose = new EndOfStreamException(
                                         "Heartbeat missing with heartbeat == " +
                                         m_heartbeat + " seconds");
                    HandleMainLoopException(new ShutdownEventArgs(
                                                          ShutdownInitiator.Library,
                                                          0,
                                                          "End of stream",
                                                          eose));
                    break;
                }
            }
            
            TerminateMainloop();
            FinishClose();
        }
        
        public void NotifyHeartbeatThread()
        {
            if (m_heartbeat == 0) {
                // Heartbeating not enabled for this connection.
                return;
            }
            m_heartbeatRead.Set();
        }

        public void MainLoop()
        {
            bool shutdownCleanly = false;
            try
            {
                while (m_running)
                {
                    try {
                        MainLoopIteration();
                    } catch (SoftProtocolException spe) {
                        QuiesceChannel(spe);
                    }
                }
                shutdownCleanly = true;
            }
            catch (EndOfStreamException eose)
            {
                // Possible heartbeat exception
                HandleMainLoopException(new ShutdownEventArgs(
                                                          ShutdownInitiator.Library,
                                                          0,
                                                          "End of stream",
                                                          eose));
            }
            catch (HardProtocolException hpe)
            {
                shutdownCleanly = HardProtocolExceptionHandler(hpe);
            }
            catch (SocketException se)
            {
                // Possibly due to handshake timeout
                HandleMainLoopException(new ShutdownEventArgs(ShutdownInitiator.Library,
                                                          0,
                                                          "Socket exception",
                                                          se));
            }
            catch (Exception ex)
            {
                HandleMainLoopException(new ShutdownEventArgs(ShutdownInitiator.Library,
                                                          CommonFraming.Constants.InternalError,
                                                          "Unexpected Exception",
                                                          ex));
            }
            
            // If allowed for clean shutdown
            // Run main loop for a limited amount of time (as defined
            // by ConnectionCloseTimeout).
            if (shutdownCleanly)
            {
                ClosingLoop();
            }
            
            FinishClose();

            m_appContinuation.Set();
        }
        
        public void MainLoopIteration()
        {
            Frame frame = m_frameHandler.ReadFrame();

            NotifyHeartbeatThread();
            // We have received an actual frame.
            if (frame.Type == CommonFraming.Constants.FrameHeartbeat) {
                // Ignore it: we've already just reset the heartbeat
                // counter.
                return;
            }
            
            if (frame.Channel == 0) {
                // In theory, we could get non-connection.close-ok
                // frames here while we're quiescing (m_closeReason !=
                // null). In practice, there's a limited number of
                // things the server can ask of us on channel 0 -
                // essentially, just connection.close. That, combined
                // with the restrictions on pipelining, mean that
                // we're OK here to handle channel 0 traffic in a
                // quiescing situation, even though technically we
                // should be ignoring everything except
                // connection.close-ok.
                m_session0.HandleFrame(frame);
            } else {
                // If we're still m_running, but have a m_closeReason,
                // then we must be quiescing, which means any inbound
                // frames for non-zero channels (and any inbound
                // commands on channel zero that aren't
                // Connection.CloseOk) must be discarded.
                if (m_closeReason == null)
                {
                    // No close reason, not quiescing the
                    // connection. Handle the frame. (Of course, the
                    // Session itself may be quiescing this particular
                    // channel, but that's none of our concern.)
                    ISession session = m_sessionManager.Lookup(frame.Channel);
                    if (session == null) {
                        throw new ChannelErrorException(frame.Channel);
                    } else {
                        session.HandleFrame(frame);
                    }
                }
            }
        }
        
        // Only call at the end of the Mainloop or HeartbeatLoop
        public void FinishClose()
        {
            // Notify hearbeat loops that they can leave
            m_closed = true;
            m_heartbeatRead.Set();
            m_heartbeatWrite.Set();

            m_frameHandler.Close();                
            m_model0.SetCloseReason(m_closeReason);
            m_model0.FinishClose();
        }

        /// <remarks>
        /// We need to close the socket, otherwise attempting to unload the domain
        /// could cause a CannotUnloadAppDomainException
        /// </remarks>
        public void HandleDomainUnload(object sender, EventArgs ea)
        {
            Abort(CommonFraming.Constants.InternalError, "Domain Unload");
        }

        public bool HardProtocolExceptionHandler(HardProtocolException hpe)
        {
            if (SetCloseReason(hpe.ShutdownReason))
            {
                OnShutdown();
                m_session0.SetSessionClosing(false);
                try
                {
                    m_session0.Transmit(ConnectionCloseWrapper(
                                           hpe.ShutdownReason.ReplyCode,
                                           hpe.ShutdownReason.ReplyText));
                    return true;
                } catch (IOException ioe) {
                    LogCloseError("Broker closed socket unexpectedly", ioe);
                }

            } else
                LogCloseError("Hard Protocol Exception occured "
                              + "while closing the connection", hpe);
                
            return false;            
        }
        
        ///<remarks>
        /// Loop only used while quiescing. Use only to cleanly close connection
        ///</remarks>
        public void ClosingLoop()
        {
            try
            {
                m_frameHandler.Timeout = ConnectionCloseTimeout;
                DateTime startTimeout = DateTime.Now;
                // Wait for response/socket closure or timeout
                while (!m_closed)
                {
                    if ((DateTime.Now - startTimeout).TotalMilliseconds >= ConnectionCloseTimeout)
                    {
                        LogCloseError("Timeout, when waiting for server's response on close", null);
                        break;
                    }
                    MainLoopIteration();
                }
            }
            catch (ObjectDisposedException ode)
            {
                if (!m_closed)
                    LogCloseError("Connection didn't close cleanly", ode);
            }
            catch (EndOfStreamException eose)
            {
                if (m_model0.CloseReason == null)
                    LogCloseError("Connection didn't close cleanly. "
                                  + "Socket closed unexpectedly", eose);
            }
            catch (IOException ioe)
            {
                LogCloseError("Connection didn't close cleanly. "
                              + "Socket closed unexpectedly", ioe);
            }
            catch (Exception e)
            {
                LogCloseError("Unexpected exception while closing: ", e);
            }
        }
        
        public void NotifyReceivedCloseOk()
        {
            TerminateMainloop();
            m_closed = true;
        }

        ///<summary>
        /// Sets the channel named in the SoftProtocolException into
        /// "quiescing mode", where we issue a channel.close and
        /// ignore everything except for subsequent channel.close
        /// messages and the channel.close-ok reply that should
        /// eventually arrive.
        ///</summary>
        ///<remarks>
        ///<para>
        /// Since a well-behaved peer will not wait indefinitely before
        /// issuing the close-ok, we don't bother with a timeout here;
        /// compare this to the case of a connection.close-ok, where a
        /// timeout is necessary.
        ///</para>
        ///<para>
        /// We need to send the close method and politely wait for a
        /// reply before marking the channel as available for reuse.
        ///</para>
        ///<para>
        /// As soon as SoftProtocolException is detected, we should stop
        /// servicing ordinary application work, and should concentrate
        /// on bringing down the channel as quickly and gracefully as
        /// possible. The way this is done, as per the close-protocol,
        /// is to signal closure up the stack *before* sending the
        /// channel.close, by invoking ISession.Close. Once the upper
        /// layers have been signalled, we are free to do what we need
        /// to do to clean up and shut down the channel.
        ///</para>
        ///</remarks>
        public void QuiesceChannel(SoftProtocolException pe) {
            // Construct the QuiescingSession that we'll use during
            // the quiesce process.

            ISession newSession = new QuiescingSession(this,
                                                       pe.Channel,
                                                       pe.ShutdownReason);

            // Here we detach the session from the connection. It's
            // still alive: it just won't receive any further frames
            // from the mainloop (once we return to the mainloop, of
            // course). Instead, those frames will be directed at the
            // new QuiescingSession.
            ISession oldSession = m_sessionManager.Swap(pe.Channel, newSession);

            // Now we have all the information we need, and the event
            // flow of the *lower* layers is set up properly for
            // shutdown. Signal channel closure *up* the stack, toward
            // the model and application.
            oldSession.Close(pe.ShutdownReason);

            // The upper layers have been signalled. Now we can tell
            // our peer. The peer will respond through the lower
            // layers - specifically, through the QuiescingSession we
            // installed above.
            newSession.Transmit(ChannelCloseWrapper(pe.ReplyCode, pe.Message));
        }

        public void HandleMainLoopException(ShutdownEventArgs reason) {
            if (!SetCloseReason(reason))
            {
                LogCloseError("Unexpected Main Loop Exception while closing: "
                               + reason.ToString(), null);
                return;
            }
            
            OnShutdown();
            LogCloseError("Unexpected connection closure: " + reason.ToString(), null);
        }
        
        public void LogCloseError(String error, Exception ex)
        {
            m_shutdownReport.Add(new ShutdownReportEntry(error, ex));
        }
        
        public void PrettyPrintShutdownReport()
        {
            if (ShutdownReport.Count == 0)
            {
                Console.Error.WriteLine("No errors reported when closing connection {0}", this);
            } else {
                Console.Error.WriteLine("Log of errors while closing connection {0}:", this);
                foreach(ShutdownReportEntry entry in ShutdownReport)
                {
                    Console.Error.WriteLine(entry.ToString());
                }
            }
        }

        ///<summary>Broadcasts notification of the final shutdown of the connection.</summary>
        public void OnShutdown()
        {
            ConnectionShutdownEventHandler handler;
            ShutdownEventArgs reason;
            lock (m_eventLock)
            {
                handler = m_connectionShutdown;
                reason = m_closeReason;
                m_connectionShutdown = null;
            }
            if (handler != null)
            {
                foreach (ConnectionShutdownEventHandler h in handler.GetInvocationList()) {
                    try {
                        h(this, reason);
                    } catch (Exception e) {
                        CallbackExceptionEventArgs args = new CallbackExceptionEventArgs(e);
                        args.Detail["context"] = "OnShutdown";
                        OnCallbackException(args);
                    }
                }
            }
            AppDomain.CurrentDomain.DomainUnload -= HandleDomainUnload;
        }

        public void OnCallbackException(CallbackExceptionEventArgs args)
        {
            CallbackExceptionEventHandler handler;
            lock (m_eventLock) {
                handler = m_callbackException;
            }
            if (handler != null) {
                foreach (CallbackExceptionEventHandler h in handler.GetInvocationList()) {
                    try {
                        h(this, args);
                    } catch {
                        // Exception in
                        // Callback-exception-handler. That was the
                        // app's last chance. Swallow the exception.
                        // FIXME: proper logging
                    }
                }
            }
        }

        public static IDictionary DefaultClientProperties()
        {
            System.Reflection.Assembly assembly =
                    System.Reflection.Assembly.GetAssembly(typeof(ConnectionBase));
            string version = assembly.GetName().Version.ToString();
            //TODO: Get the rest of this data from the Assembly Attributes
            Hashtable table = new Hashtable();
            table["product"] = Encoding.UTF8.GetBytes("RabbitMQ");
            table["version"] = Encoding.UTF8.GetBytes(version);
            table["platform"] = Encoding.UTF8.GetBytes(".NET");
            table["copyright"] = Encoding.UTF8.GetBytes("Copyright (C) 2007-2008 LShift Ltd., " +
                                                        "Cohesive Financial Technologies LLC., " +
                                                        "and Rabbit Technologies Ltd.");
            table["information"] = Encoding.UTF8.GetBytes("Licensed under the MPL.  " +
                                                          "See http://www.rabbitmq.com/");
            return table;
        }
        
        public Command ConnectionCloseWrapper(ushort reasonCode, string reasonText)
        {
            Command request;
            int replyClassId, replyMethodId;
            Protocol.CreateConnectionClose(reasonCode,
                                           reasonText,
                                           out request,
                                           out replyClassId,
                                           out replyMethodId);
            return request;
        }

        protected Command ChannelCloseWrapper(ushort reasonCode, string reasonText)
        {
            Command request;
            int replyClassId, replyMethodId;
            Protocol.CreateChannelClose(reasonCode,
                                        reasonText,
                                        out request,
                                        out replyClassId,
                                        out replyMethodId);
            return request;
        }

        private static uint NegotiatedMaxValue(uint clientValue, uint serverValue)
        {
            return (clientValue == 0 || serverValue == 0) ?
                Math.Max(clientValue, serverValue) :
                Math.Min(clientValue, serverValue);
        }

        protected void StartAndTune()
        {
            BlockingCell connectionStartCell = new BlockingCell();
            m_model0.m_connectionStartCell = connectionStartCell;
            m_frameHandler.Timeout = HandshakeTimeout;
            m_frameHandler.SendHeader();

            ConnectionStartDetails connectionStart = (ConnectionStartDetails)
                connectionStartCell.Value;
            
            if (connectionStart == null){
                throw new ProtocolVersionMismatchException(Protocol.MajorVersion,
                                                           Protocol.MinorVersion,
                                                           -1, -1);
            }

            ServerProperties = connectionStart.m_serverProperties;

            AmqpVersion serverVersion = new AmqpVersion(connectionStart.m_versionMajor,
                                                        connectionStart.m_versionMinor);
            if (!serverVersion.Equals(Protocol.Version))
            {
                TerminateMainloop();
                FinishClose();
                throw new ProtocolVersionMismatchException(Protocol.MajorVersion,
                                                           Protocol.MinorVersion,
                                                           serverVersion.Major,
                                                           serverVersion.Minor);
            }

            m_clientProperties = new Hashtable(m_factory.ClientProperties);

            // FIXME: check that PLAIN is supported.
            // FIXME: parse out locales properly!
            ConnectionTuneDetails connectionTune = default(ConnectionTuneDetails);
            try
            {
                connectionTune = 
                m_model0.ConnectionStartOk(m_clientProperties,
                                           "PLAIN",
                                           Encoding.UTF8.GetBytes(
                                               "\0" + m_factory.UserName +
                                               "\0" + m_factory.Password),
                                           "en_US");
            }
            catch (OperationInterruptedException e)
            {
                throw new PossibleAuthenticationFailureException(
                    "Possibly caused by authentication failure", e);
            }

            ushort channelMax = (ushort) NegotiatedMaxValue(m_factory.RequestedChannelMax,
                                                            connectionTune.m_channelMax);
            m_sessionManager = new SessionManager(this, channelMax);

            uint frameMax = NegotiatedMaxValue(m_factory.RequestedFrameMax,
                                               connectionTune.m_frameMax);
            FrameMax = frameMax;

            ushort heartbeat = (ushort) NegotiatedMaxValue(m_factory.RequestedHeartbeat,
                                                           connectionTune.m_heartbeat);
            Heartbeat = heartbeat;

            m_model0.ConnectionTuneOk(channelMax,
                                      frameMax,
                                      heartbeat);
        }

<<<<<<< HEAD
            if (Protocol.SupportsRedirect)
            {
                string knownHosts = m_model0.ConnectionOpen(m_factory.VirtualHost,
                                                            "", // FIXME: make configurable?
                                                            insist);
                KnownHosts = AmqpTcpEndpoint.ParseMultiple(Protocol, knownHosts);
            }
            else
            {
                m_model0.ConnectionOpen(m_factory.VirtualHost, String.Empty, false);
            }
=======
        public virtual void Open(bool insist)
        {
            StartAndTune();
            string knownHosts = m_model0.ConnectionOpen(m_factory.VirtualHost,
                                                        "", // FIXME: make configurable?
                                                        insist);
            KnownHosts = AmqpTcpEndpoint.ParseMultiple(Protocol, knownHosts);
>>>>>>> 2f17442c
        }

        public override string ToString()
        {
            return string.Format("Connection({0},{1})", m_id, Endpoint);
        }
    }
}<|MERGE_RESOLUTION|>--- conflicted
+++ resolved
@@ -1039,19 +1039,6 @@
                                       heartbeat);
         }
 
-<<<<<<< HEAD
-            if (Protocol.SupportsRedirect)
-            {
-                string knownHosts = m_model0.ConnectionOpen(m_factory.VirtualHost,
-                                                            "", // FIXME: make configurable?
-                                                            insist);
-                KnownHosts = AmqpTcpEndpoint.ParseMultiple(Protocol, knownHosts);
-            }
-            else
-            {
-                m_model0.ConnectionOpen(m_factory.VirtualHost, String.Empty, false);
-            }
-=======
         public virtual void Open(bool insist)
         {
             StartAndTune();
@@ -1059,7 +1046,6 @@
                                                         "", // FIXME: make configurable?
                                                         insist);
             KnownHosts = AmqpTcpEndpoint.ParseMultiple(Protocol, knownHosts);
->>>>>>> 2f17442c
         }
 
         public override string ToString()
