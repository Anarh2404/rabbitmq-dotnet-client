// This source code is dual-licensed under the Apache License, version
// 2.0, and the Mozilla Public License, version 1.1.
//
// The APL v2.0:
//
//---------------------------------------------------------------------------
//   Copyright (C) 2007-2013 GoPivotal, Inc.
//
//   Licensed under the Apache License, Version 2.0 (the "License");
//   you may not use this file except in compliance with the License.
//   You may obtain a copy of the License at
//
//       http://www.apache.org/licenses/LICENSE-2.0
//
//   Unless required by applicable law or agreed to in writing, software
//   distributed under the License is distributed on an "AS IS" BASIS,
//   WITHOUT WARRANTIES OR CONDITIONS OF ANY KIND, either express or implied.
//   See the License for the specific language governing permissions and
//   limitations under the License.
//---------------------------------------------------------------------------
//
// The MPL v1.1:
//
//---------------------------------------------------------------------------
//  The contents of this file are subject to the Mozilla Public License
//  Version 1.1 (the "License"); you may not use this file except in
//  compliance with the License. You may obtain a copy of the License
//  at http://www.mozilla.org/MPL/
//
//  Software distributed under the License is distributed on an "AS IS"
//  basis, WITHOUT WARRANTY OF ANY KIND, either express or implied. See
//  the License for the specific language governing rights and
//  limitations under the License.
//
//  The Original Code is RabbitMQ.
//
//  The Initial Developer of the Original Code is GoPivotal, Inc.
//  Copyright (c) 2007-2013 GoPivotal, Inc.  All rights reserved.
//---------------------------------------------------------------------------

using System;
using System.IO;
using System.Net.Sockets;
using System.Text;
using System.Threading;
using System.Collections;

using RabbitMQ.Client;
using RabbitMQ.Client.Events;
using RabbitMQ.Client.Exceptions;
using RabbitMQ.Util;

// We use spec version 0-9 for common constants such as frame types,
// error codes, and the frame end byte, since they don't vary *within
// the versions we support*. Obviously we may need to revisit this if
// that ever changes.
using CommonFraming = RabbitMQ.Client.Framing.v0_9;

namespace RabbitMQ.Client.Impl
{
    public abstract class ConnectionBase : IConnection
    {
        ///<summary>Heartbeat frame for transmission. Reusable across connections.</summary>
        public readonly Frame m_heartbeatFrame = new Frame(CommonFraming.Constants.FrameHeartbeat,
                                                         0,
                                                         new byte[0]);

        ///<summary>Timeout used while waiting for AMQP handshaking to
        ///complete (milliseconds)</summary>
        public static int HandshakeTimeout = 10000;

        public ConnectionFactory m_factory;
        public IFrameHandler m_frameHandler;
        public uint m_frameMax = 0;
        public ushort m_heartbeat = 0;
        public IDictionary m_clientProperties;
        public IDictionary m_serverProperties;
        public AmqpTcpEndpoint[] m_knownHosts = null;

        public MainSession m_session0;
        public ModelBase m_model0;

        public SessionManager m_sessionManager;

        public volatile bool m_running = true;

        public readonly object m_eventLock = new object();
        public ConnectionShutdownEventHandler m_connectionShutdown;

        public volatile ShutdownEventArgs m_closeReason = null;
        public CallbackExceptionEventHandler m_callbackException;

<<<<<<< HEAD
=======
        public ConnectionBlockedEventHandler m_connectionBlocked;
        public ConnectionUnblockedEventHandler m_connectionUnblocked;

>>>>>>> 2f0b2610
        public ManualResetEvent m_appContinuation = new ManualResetEvent(false);
        public AutoResetEvent m_heartbeatRead = new AutoResetEvent(false);
        public AutoResetEvent m_heartbeatWrite = new AutoResetEvent(false);
        public volatile bool m_closed = false;

        public Guid m_id = Guid.NewGuid();

        public int m_missedHeartbeats = 0;

        public IList m_shutdownReport = ArrayList.Synchronized(new ArrayList());

        public ConnectionBase(ConnectionFactory factory,
                              bool insist,
                              IFrameHandler frameHandler)
        {
            m_factory = factory;
            m_frameHandler = frameHandler;

            m_sessionManager = new SessionManager(this, 0);
            m_session0 = new MainSession(this);
            m_session0.Handler = new MainSession.SessionCloseDelegate(NotifyReceivedCloseOk);
            m_model0 = (ModelBase)Protocol.CreateModel(m_session0);

            StartMainLoop();
            Open(insist);
            StartHeartbeatLoops();
            AppDomain.CurrentDomain.DomainUnload += HandleDomainUnload;
        }

        public event ConnectionShutdownEventHandler ConnectionShutdown
        {
            add
            {
                bool ok = false;
                lock (m_eventLock)
                {
                    if (m_closeReason == null)
                    {
                        m_connectionShutdown += value;
                        ok = true;
                    }
                }
                if (!ok)
                {
                    value(this, m_closeReason);
                }
            }
            remove
            {
                lock (m_eventLock)
                {
                    m_connectionShutdown -= value;
                }
            }
        }

        public event ConnectionBlockedEventHandler ConnectionBlocked
        {
            add
            {
                lock (m_eventLock)
                {
                    m_connectionBlocked += value;
                }
            }
            remove
            {
                lock (m_eventLock)
                {
                    m_connectionBlocked -= value;
                }
            }
        }

        public event ConnectionUnblockedEventHandler ConnectionUnblocked
        {
            add
            {
                lock (m_eventLock)
                {
                    m_connectionUnblocked += value;
                }
            }
            remove
            {
                lock (m_eventLock)
                {
                    m_connectionUnblocked -= value;
                }
            }
        }

        public event CallbackExceptionEventHandler CallbackException
        {
            add
            {
                lock (m_eventLock)
                {
                    m_callbackException += value;
                }
            }
            remove
            {
                lock (m_eventLock)
                {
                    m_callbackException -= value;
                }
            }
        }

        public AmqpTcpEndpoint Endpoint
        {
            get
            {
                return m_frameHandler.Endpoint;
            }
        }

        ///<summary>Explicit implementation of IConnection.Protocol.</summary>
        IProtocol IConnection.Protocol
        {
            get
            {
                return Endpoint.Protocol;
            }
        }

        ///<summary>Another overload of a Protocol property, useful
        ///for exposing a tighter type.</summary>
        public AbstractProtocolBase Protocol
        {
            get
            {
                return (AbstractProtocolBase)Endpoint.Protocol;
            }
        }

        public void WriteFrame(Frame f)
        {
            m_frameHandler.WriteFrame(f);
            m_heartbeatWrite.Set();
        }

        public ushort ChannelMax
        {
            get
            {
                return m_sessionManager.ChannelMax;
            }
        }

        public uint FrameMax
        {
            get
            {
                return m_frameMax;
            }
            set
            {
                m_frameMax = value;
            }
        }

        public ushort Heartbeat
        {
            get
            {
                return m_heartbeat;
            }
            set
            {
                m_heartbeat = value;
                // Socket read timeout is twice the hearbeat
                // because when we hit the timeout socket is
                // in unusable state
                m_frameHandler.Timeout = value * 2 * 1000;
            }
        }

        public IDictionary ClientProperties
        {
            get
            {
                return new Hashtable(m_clientProperties);
            }
            set
            {
                m_clientProperties = value;
            }
        }

        public IDictionary ServerProperties
        {
            get
            {
                return m_serverProperties;
            }
            set
            {
                m_serverProperties = value;
            }
        }

        public AmqpTcpEndpoint[] KnownHosts
        {
            get { return m_knownHosts; }
            set { m_knownHosts = value; }
        }

        public ShutdownEventArgs CloseReason
        {
            get
            {
                return m_closeReason;
            }
        }

        public bool IsOpen
        {
            get
            {
                return CloseReason == null;
            }
        }

        public bool AutoClose
        {
            get
            {
                return m_sessionManager.AutoClose;
            }
            set
            {
                m_sessionManager.AutoClose = value;
            }
        }

        public IModel CreateModel()
        {
            ISession session = CreateSession();
            IFullModel model = (IFullModel)Protocol.CreateModel(session);
            model._Private_ChannelOpen("");
            return model;
        }

        public ISession CreateSession()
        {
            return m_sessionManager.Create();
        }

        public ISession CreateSession(int channelNumber)
        {
            return m_sessionManager.Create(channelNumber);
        }

        public bool SetCloseReason(ShutdownEventArgs reason)
        {
            lock (m_eventLock)
            {
                if (m_closeReason == null)
                {
                    m_closeReason = reason;
                    return true;
                }
                else
                {
                    return false;
                }
            }
        }

        public IList ShutdownReport
        {
            get
            {
                return m_shutdownReport;
            }
        }

        void IDisposable.Dispose()
        {
            Abort();
            if (ShutdownReport.Count > 0)
            {
                foreach (ShutdownReportEntry entry in ShutdownReport)
                {
                    if (entry.Exception != null)
                        throw entry.Exception;
                }
                throw new OperationInterruptedException(null);
            }
        }

        ///<summary>API-side invocation of connection.close.</summary>
        public void Close()
        {
            Close(CommonFraming.Constants.ReplySuccess, "Goodbye", Timeout.Infinite);
        }

        ///<summary>API-side invocation of connection.close.</summary>
        public void Close(ushort reasonCode, string reasonText)
        {
            Close(reasonCode, reasonText, Timeout.Infinite);
        }

        ///<summary>API-side invocation of connection.close with timeout.</summary>
        public void Close(int timeout)
        {
            Close(CommonFraming.Constants.ReplySuccess, "Goodbye", timeout);
        }

        ///<summary>API-side invocation of connection.close with timeout.</summary>
        public void Close(ushort reasonCode, string reasonText, int timeout)
        {
            Close(new ShutdownEventArgs(ShutdownInitiator.Application, reasonCode, reasonText), false, timeout);
        }

        public void Close(ShutdownEventArgs reason)
        {
            Close(reason, false, Timeout.Infinite);
        }

        ///<summary>API-side invocation of connection abort.</summary>
        public void Abort()
        {
            Abort(Timeout.Infinite);
        }

        ///<summary>API-side invocation of connection abort.</summary>
        public void Abort(ushort reasonCode, string reasonText)
        {
            Abort(reasonCode, reasonText, Timeout.Infinite);
        }

        ///<summary>API-side invocation of connection abort with timeout.</summary>
        public void Abort(int timeout)
        {
            Abort(CommonFraming.Constants.ReplySuccess, "Connection close forced", timeout);
        }

        ///<summary>API-side invocation of connection abort with timeout.</summary>
        public void Abort(ushort reasonCode, string reasonText, int timeout)
        {
            Abort(reasonCode, reasonText, ShutdownInitiator.Application, timeout);
        }

        public void Abort(ushort reasonCode, string reasonText,
                          ShutdownInitiator initiator, int timeout)
        {
            Close( new ShutdownEventArgs(initiator, reasonCode, reasonText),
                  true, timeout);
        }

        ///<summary>Try to close connection in a graceful way</summary>
        ///<remarks>
        ///<para>
        ///Shutdown reason contains code and text assigned when closing the connection,
        ///as well as the information about what initiated the close
        ///</para>
        ///<para>
        ///Abort flag, if true, signals to close the ongoing connection immediately
        ///and do not report any errors if it was already closed.
        ///</para>
        ///<para>
        ///Timeout determines how much time internal close operations should be given
        ///to complete. Negative or Timeout.Infinite value mean infinity.
        ///</para>
        ///</remarks>
        public void Close(ShutdownEventArgs reason, bool abort, int timeout)
        {
            if (!SetCloseReason(reason))
            {
               if (!abort)
                    throw new AlreadyClosedException(m_closeReason);
            }
            else
            {
                OnShutdown();
                m_session0.SetSessionClosing(false);

                try
                {
                    // Try to send connection.close
                    // Wait for CloseOk in the MainLoop
                    m_session0.Transmit(ConnectionCloseWrapper(reason.ReplyCode,
                                                              reason.ReplyText));
                }
                catch (AlreadyClosedException ace)
                {
                    if (!abort)
                        throw ace;
                }
                catch (IOException ioe)
                {
                    if (m_model0.CloseReason == null)
                    {
                        if (!abort)
                            throw ioe;
                        else
                            LogCloseError("Couldn't close connection cleanly. "
                                          + "Socket closed unexpectedly", ioe);
                    }
                }
                finally
                {
                    TerminateMainloop();
                }
            }
            if (!m_appContinuation.WaitOne(BlockingCell.validatedTimeout(timeout),true))
                m_frameHandler.Close();
        }

        public delegate void ConnectionCloseDelegate(ushort replyCode,
                                                     string replyText,
                                                     ushort classId,
                                                     ushort methodId);

        public void InternalClose(ShutdownEventArgs reason)
        {
            if (!SetCloseReason(reason))
            {
                if (m_closed)
                    throw new AlreadyClosedException(m_closeReason);
                // We are quiescing, but still allow for server-close
            }

            OnShutdown();
            m_session0.SetSessionClosing(true);
            TerminateMainloop();
        }

        ///<remarks>
        /// May be called more than once. Should therefore be idempotent.
        ///</remarks>
        public void TerminateMainloop()
        {
            m_running = false;
        }

        public void StartMainLoop()
        {
            Thread mainLoopThread = new Thread(new ThreadStart(MainLoop));
            mainLoopThread.Name = "AMQP Connection " + Endpoint.ToString();
            mainLoopThread.Start();
        }

        public void StartHeartbeatLoops()
        {
            if (Heartbeat != 0) {
                StartHeartbeatLoop(new ThreadStart(HeartbeatReadLoop), "Inbound");
                StartHeartbeatLoop(new ThreadStart(HeartbeatWriteLoop), "Outbound");
            }
        }

        public void StartHeartbeatLoop(ThreadStart loop, string name)
        {
            Thread heartbeatLoop = new Thread(loop);
            heartbeatLoop.Name = "AMQP Heartbeat " + name + " for Connection " + Endpoint.ToString();
            heartbeatLoop.Start();
        }

        public void HeartbeatWriteLoop()
        {
            try
            {
                while (!m_closed)
                {
                    if (!m_heartbeatWrite.WaitOne(Heartbeat * 1000, false))
                    {
                        WriteFrame(m_heartbeatFrame);
                    }
                }
            } catch (Exception e) {
                HandleMainLoopException(new ShutdownEventArgs(
                                                ShutdownInitiator.Library,
                                                0,
                                                "End of stream",
                                                e));
            }

            TerminateMainloop();
            FinishClose();
        }

        public void HeartbeatReadLoop()
        {
            while (!m_closed)
            {
                if (!m_heartbeatRead.WaitOne(Heartbeat * 1000, false))
                    m_missedHeartbeats++;
                else
                    m_missedHeartbeats = 0;

                // Has to miss two full heartbeats to force socket close
                if (m_missedHeartbeats > 1)
                {
                    String description = "Heartbeat missing with heartbeat == " +
                                          m_heartbeat + " seconds";
                    EndOfStreamException eose = new EndOfStreamException(description);
                    m_shutdownReport.Add(new ShutdownReportEntry(description, eose));
                    HandleMainLoopException(new ShutdownEventArgs(
                                                          ShutdownInitiator.Library,
                                                          0,
                                                          "End of stream",
                                                          eose));
                    break;
                }
            }

            TerminateMainloop();
            FinishClose();
        }

        public void NotifyHeartbeatThread()
        {
            if (m_heartbeat == 0) {
                // Heartbeating not enabled for this connection.
                return;
            }
            m_heartbeatRead.Set();
        }

        public void MainLoop()
        {
            try
            {
                bool shutdownCleanly = false;
                try
                {
                    while (m_running)
                    {
                        try {
                            MainLoopIteration();
                        } catch (SoftProtocolException spe) {
                            QuiesceChannel(spe);
                        }
                    }
                    shutdownCleanly = true;
                }
                catch (EndOfStreamException eose)
                {
                    // Possible heartbeat exception
                    HandleMainLoopException(new ShutdownEventArgs(
                                                              ShutdownInitiator.Library,
                                                              0,
                                                              "End of stream",
                                                              eose));
                }
                catch (HardProtocolException hpe)
                {
                    shutdownCleanly = HardProtocolExceptionHandler(hpe);
                }
                catch (SocketException se)
                {
                    // Possibly due to handshake timeout
                    HandleMainLoopException(new ShutdownEventArgs(ShutdownInitiator.Library,
                                                              0,
                                                              "Socket exception",
                                                              se));
                }
                catch (Exception ex)
                {
                    HandleMainLoopException(new ShutdownEventArgs(ShutdownInitiator.Library,
                                                              CommonFraming.Constants.InternalError,
                                                              "Unexpected Exception",
                                                              ex));
                }

                // If allowed for clean shutdown, run main loop until the
                // connection closes.
                if (shutdownCleanly)
                {
                    ClosingLoop();
                }

                FinishClose();
            }
            finally
            {
                m_appContinuation.Set();
            }
        }

        public void MainLoopIteration()
        {
            Frame frame = m_frameHandler.ReadFrame();

            NotifyHeartbeatThread();
            // We have received an actual frame.
            if (frame.Type == CommonFraming.Constants.FrameHeartbeat) {
                // Ignore it: we've already just reset the heartbeat
                // counter.
                return;
            }

            if (frame.Channel == 0) {
                // In theory, we could get non-connection.close-ok
                // frames here while we're quiescing (m_closeReason !=
                // null). In practice, there's a limited number of
                // things the server can ask of us on channel 0 -
                // essentially, just connection.close. That, combined
                // with the restrictions on pipelining, mean that
                // we're OK here to handle channel 0 traffic in a
                // quiescing situation, even though technically we
                // should be ignoring everything except
                // connection.close-ok.
                m_session0.HandleFrame(frame);
            } else {
                // If we're still m_running, but have a m_closeReason,
                // then we must be quiescing, which means any inbound
                // frames for non-zero channels (and any inbound
                // commands on channel zero that aren't
                // Connection.CloseOk) must be discarded.
                if (m_closeReason == null)
                {
                    // No close reason, not quiescing the
                    // connection. Handle the frame. (Of course, the
                    // Session itself may be quiescing this particular
                    // channel, but that's none of our concern.)
                    ISession session = m_sessionManager.Lookup(frame.Channel);
                    if (session == null) {
                        throw new ChannelErrorException(frame.Channel);
                    } else {
                        session.HandleFrame(frame);
                    }
                }
            }
        }

        // Only call at the end of the Mainloop or HeartbeatLoop
        public void FinishClose()
        {
            // Notify hearbeat loops that they can leave
            m_closed = true;
            m_heartbeatRead.Set();
            m_heartbeatWrite.Set();

            m_frameHandler.Close();
            m_model0.SetCloseReason(m_closeReason);
            m_model0.FinishClose();
        }

        /// <remarks>
        /// We need to close the socket, otherwise attempting to unload the domain
        /// could cause a CannotUnloadAppDomainException
        /// </remarks>
        public void HandleDomainUnload(object sender, EventArgs ea)
        {
            Abort(CommonFraming.Constants.InternalError, "Domain Unload");
        }

        public bool HardProtocolExceptionHandler(HardProtocolException hpe)
        {
            if (SetCloseReason(hpe.ShutdownReason))
            {
                OnShutdown();
                m_session0.SetSessionClosing(false);
                try
                {
                    m_session0.Transmit(ConnectionCloseWrapper(
                                           hpe.ShutdownReason.ReplyCode,
                                           hpe.ShutdownReason.ReplyText));
                    return true;
                } catch (IOException ioe) {
                    LogCloseError("Broker closed socket unexpectedly", ioe);
                }

            } else
                LogCloseError("Hard Protocol Exception occured "
                              + "while closing the connection", hpe);

            return false;
        }

        ///<remarks>
        /// Loop only used while quiescing. Use only to cleanly close connection
        ///</remarks>
        public void ClosingLoop()
        {
            try
            {
                m_frameHandler.Timeout = 0;
                // Wait for response/socket closure or timeout
                while (!m_closed)
                {
                    MainLoopIteration();
                }
            }
            catch (ObjectDisposedException ode)
            {
                if (!m_closed)
                    LogCloseError("Connection didn't close cleanly", ode);
            }
            catch (EndOfStreamException eose)
            {
                if (m_model0.CloseReason == null)
                    LogCloseError("Connection didn't close cleanly. "
                                  + "Socket closed unexpectedly", eose);
            }
            catch (IOException ioe)
            {
                LogCloseError("Connection didn't close cleanly. "
                              + "Socket closed unexpectedly", ioe);
            }
            catch (Exception e)
            {
                LogCloseError("Unexpected exception while closing: ", e);
            }
        }

        public void NotifyReceivedCloseOk()
        {
            TerminateMainloop();
            m_closed = true;
        }

        ///<summary>
        /// Sets the channel named in the SoftProtocolException into
        /// "quiescing mode", where we issue a channel.close and
        /// ignore everything except for subsequent channel.close
        /// messages and the channel.close-ok reply that should
        /// eventually arrive.
        ///</summary>
        ///<remarks>
        ///<para>
        /// Since a well-behaved peer will not wait indefinitely before
        /// issuing the close-ok, we don't bother with a timeout here;
        /// compare this to the case of a connection.close-ok, where a
        /// timeout is necessary.
        ///</para>
        ///<para>
        /// We need to send the close method and politely wait for a
        /// reply before marking the channel as available for reuse.
        ///</para>
        ///<para>
        /// As soon as SoftProtocolException is detected, we should stop
        /// servicing ordinary application work, and should concentrate
        /// on bringing down the channel as quickly and gracefully as
        /// possible. The way this is done, as per the close-protocol,
        /// is to signal closure up the stack *before* sending the
        /// channel.close, by invoking ISession.Close. Once the upper
        /// layers have been signalled, we are free to do what we need
        /// to do to clean up and shut down the channel.
        ///</para>
        ///</remarks>
        public void QuiesceChannel(SoftProtocolException pe) {
            // Construct the QuiescingSession that we'll use during
            // the quiesce process.

            ISession newSession = new QuiescingSession(this,
                                                       pe.Channel,
                                                       pe.ShutdownReason);

            // Here we detach the session from the connection. It's
            // still alive: it just won't receive any further frames
            // from the mainloop (once we return to the mainloop, of
            // course). Instead, those frames will be directed at the
            // new QuiescingSession.
            ISession oldSession = m_sessionManager.Swap(pe.Channel, newSession);

            // Now we have all the information we need, and the event
            // flow of the *lower* layers is set up properly for
            // shutdown. Signal channel closure *up* the stack, toward
            // the model and application.
            oldSession.Close(pe.ShutdownReason);

            // The upper layers have been signalled. Now we can tell
            // our peer. The peer will respond through the lower
            // layers - specifically, through the QuiescingSession we
            // installed above.
            newSession.Transmit(ChannelCloseWrapper(pe.ReplyCode, pe.Message));
        }

        public void HandleMainLoopException(ShutdownEventArgs reason) {
            if (!SetCloseReason(reason))
            {
                LogCloseError("Unexpected Main Loop Exception while closing: "
                               + reason.ToString(), null);
                return;
            }

            OnShutdown();
            LogCloseError("Unexpected connection closure: " + reason.ToString(), null);
        }

        public void LogCloseError(String error, Exception ex)
        {
            m_shutdownReport.Add(new ShutdownReportEntry(error, ex));
        }

        public void PrettyPrintShutdownReport()
        {
            if (ShutdownReport.Count == 0)
            {
                Console.Error.WriteLine("No errors reported when closing connection {0}", this);
            } else {
                Console.Error.WriteLine("Log of errors while closing connection {0}:", this);
                foreach(ShutdownReportEntry entry in ShutdownReport)
                {
                    Console.Error.WriteLine(entry.ToString());
                }
            }
        }

        public void HandleConnectionBlocked(string reason)
        {
            ConnectionBlockedEventArgs args = new ConnectionBlockedEventArgs(reason);
            OnConnectionBlocked(args);
        }

        public void OnConnectionBlocked(ConnectionBlockedEventArgs args)
        {
            ConnectionBlockedEventHandler handler;
            lock (m_eventLock)
            {
                handler = m_connectionBlocked;
            }
            if (handler != null)
            {
                foreach (ConnectionBlockedEventHandler h in handler.GetInvocationList()) {
                    try {
                        h(this, args);
                    } catch (Exception e) {
                        CallbackExceptionEventArgs cee_args = new CallbackExceptionEventArgs(e);
                        cee_args.Detail["context"] = "OnConnectionBlocked";
                        OnCallbackException(cee_args);
                    }
                }
            }
        }


        public void HandleConnectionUnblocked()
        {
            OnConnectionUnblocked();
        }

        public void OnConnectionUnblocked()
        {
              ConnectionUnblockedEventHandler handler;
              lock (m_eventLock)
              {
                  handler = m_connectionUnblocked;
              }
              if (handler != null)
              {
                  foreach (ConnectionUnblockedEventHandler h in handler.GetInvocationList()) {
                      try {
                          h(this);
                      } catch (Exception e) {
                          CallbackExceptionEventArgs args = new CallbackExceptionEventArgs(e);
                          args.Detail["context"] = "OnConnectionUnblocked";
                          OnCallbackException(args);
                      }
                  }
              }
        }

        ///<summary>Broadcasts notification of the final shutdown of the connection.</summary>
        public void OnShutdown()
        {
            ConnectionShutdownEventHandler handler;
            ShutdownEventArgs reason;
            lock (m_eventLock)
            {
                handler = m_connectionShutdown;
                reason = m_closeReason;
                m_connectionShutdown = null;
            }
            if (handler != null)
            {
                foreach (ConnectionShutdownEventHandler h in handler.GetInvocationList()) {
                    try {
                        h(this, reason);
                    } catch (Exception e) {
                        CallbackExceptionEventArgs args = new CallbackExceptionEventArgs(e);
                        args.Detail["context"] = "OnShutdown";
                        OnCallbackException(args);
                    }
                }
            }
            AppDomain.CurrentDomain.DomainUnload -= HandleDomainUnload;
        }

        public void OnCallbackException(CallbackExceptionEventArgs args)
        {
            CallbackExceptionEventHandler handler;
            lock (m_eventLock) {
                handler = m_callbackException;
            }
            if (handler != null) {
                foreach (CallbackExceptionEventHandler h in handler.GetInvocationList()) {
                    try {
                        h(this, args);
                    } catch {
                        // Exception in
                        // Callback-exception-handler. That was the
                        // app's last chance. Swallow the exception.
                        // FIXME: proper logging
                    }
                }
            }
        }

        public static IDictionary DefaultClientProperties()
        {
            System.Reflection.Assembly assembly =
                    System.Reflection.Assembly.GetAssembly(typeof(ConnectionBase));
            string version = assembly.GetName().Version.ToString();
            //TODO: Get the rest of this data from the Assembly Attributes
            Hashtable table = new Hashtable();
            table["product"] = Encoding.UTF8.GetBytes("RabbitMQ");
            table["version"] = Encoding.UTF8.GetBytes(version);
            table["platform"] = Encoding.UTF8.GetBytes(".NET");
            table["copyright"] = Encoding.UTF8.GetBytes("Copyright (C) 2007-2013 GoPivotal, Inc.");
            table["information"] = Encoding.UTF8.GetBytes("Licensed under the MPL.  " +
                                                          "See http://www.rabbitmq.com/");
            return table;
        }

        public Command ConnectionCloseWrapper(ushort reasonCode, string reasonText)
        {
            Command request;
            int replyClassId, replyMethodId;
            Protocol.CreateConnectionClose(reasonCode,
                                           reasonText,
                                           out request,
                                           out replyClassId,
                                           out replyMethodId);
            return request;
        }

        protected Command ChannelCloseWrapper(ushort reasonCode, string reasonText)
        {
            Command request;
            int replyClassId, replyMethodId;
            Protocol.CreateChannelClose(reasonCode,
                                        reasonText,
                                        out request,
                                        out replyClassId,
                                        out replyMethodId);
            return request;
        }

        private static uint NegotiatedMaxValue(uint clientValue, uint serverValue)
        {
            return (clientValue == 0 || serverValue == 0) ?
                Math.Max(clientValue, serverValue) :
                Math.Min(clientValue, serverValue);
        }

        protected void StartAndTune()
        {
            BlockingCell connectionStartCell = new BlockingCell();
            m_model0.m_connectionStartCell = connectionStartCell;
            m_frameHandler.Timeout = HandshakeTimeout;
            m_frameHandler.SendHeader();

            ConnectionStartDetails connectionStart = (ConnectionStartDetails)
                connectionStartCell.Value;

            if (connectionStart == null){
                throw new ProtocolVersionMismatchException(Protocol.MajorVersion,
                                                           Protocol.MinorVersion,
                                                           -1, -1);
            }

            ServerProperties = connectionStart.m_serverProperties;

            AmqpVersion serverVersion = new AmqpVersion(connectionStart.m_versionMajor,
                                                        connectionStart.m_versionMinor);
            if (!serverVersion.Equals(Protocol.Version))
            {
                TerminateMainloop();
                FinishClose();
                throw new ProtocolVersionMismatchException(Protocol.MajorVersion,
                                                           Protocol.MinorVersion,
                                                           serverVersion.Major,
                                                           serverVersion.Minor);
            }

            m_clientProperties = new Hashtable(m_factory.ClientProperties);
            m_clientProperties["capabilities"] = Protocol.Capabilities;

            // FIXME: parse out locales properly!
            ConnectionTuneDetails connectionTune = default(ConnectionTuneDetails);
            bool tuned = false;
            try
            {
                string mechanismsString = Encoding.UTF8.GetString(connectionStart.m_mechanisms);
                string[] mechanisms = mechanismsString.Split(' ');
                AuthMechanismFactory mechanismFactory = m_factory.AuthMechanismFactory(mechanisms);
                if (mechanismFactory == null) {
                    throw new IOException("No compatible authentication mechanism found - " +
                                          "server offered [" + mechanismsString + "]");
                }
                AuthMechanism mechanism = mechanismFactory.GetInstance();
                byte[] challenge = null;
                do {
                    byte[] response = mechanism.handleChallenge(challenge, m_factory);
                    ConnectionSecureOrTune res;
                    if (challenge == null) {
                        res = m_model0.ConnectionStartOk(m_clientProperties,
                                                         mechanismFactory.Name,
                                                         response,
                                                         "en_US");
                    }
                    else {
                        res = m_model0.ConnectionSecureOk(response);
                    }

                    if (res.m_challenge == null) {
                        connectionTune = res.m_tuneDetails;
                        tuned = true;
                    } else {
                        challenge = res.m_challenge;
                    }
                } while (!tuned);
            }
            catch (OperationInterruptedException e)
            {
                throw new PossibleAuthenticationFailureException(
                    "Possibly caused by authentication failure", e);
            }

            ushort channelMax = (ushort) NegotiatedMaxValue(m_factory.RequestedChannelMax,
                                                            connectionTune.m_channelMax);
            m_sessionManager = new SessionManager(this, channelMax);

            uint frameMax = NegotiatedMaxValue(m_factory.RequestedFrameMax,
                                               connectionTune.m_frameMax);
            FrameMax = frameMax;

            ushort heartbeat = (ushort) NegotiatedMaxValue(m_factory.RequestedHeartbeat,
                                                           connectionTune.m_heartbeat);
            Heartbeat = heartbeat;

            m_model0.ConnectionTuneOk(channelMax,
                                      frameMax,
                                      heartbeat);
        }

        public virtual void Open(bool insist)
        {
            StartAndTune();
            string knownHosts = m_model0.ConnectionOpen(m_factory.VirtualHost,
                                                        "", // FIXME: make configurable?
                                                        insist);
            KnownHosts = AmqpTcpEndpoint.ParseMultiple(Protocol, knownHosts);
        }

        public override string ToString()
        {
            return string.Format("Connection({0},{1})", m_id, Endpoint);
        }
    }
}<|MERGE_RESOLUTION|>--- conflicted
+++ resolved
@@ -90,12 +90,9 @@
         public volatile ShutdownEventArgs m_closeReason = null;
         public CallbackExceptionEventHandler m_callbackException;
 
-<<<<<<< HEAD
-=======
         public ConnectionBlockedEventHandler m_connectionBlocked;
         public ConnectionUnblockedEventHandler m_connectionUnblocked;
 
->>>>>>> 2f0b2610
         public ManualResetEvent m_appContinuation = new ManualResetEvent(false);
         public AutoResetEvent m_heartbeatRead = new AutoResetEvent(false);
         public AutoResetEvent m_heartbeatWrite = new AutoResetEvent(false);
