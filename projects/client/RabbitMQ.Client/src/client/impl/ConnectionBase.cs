// This source code is dual-licensed under the Apache License, version
// 2.0, and the Mozilla Public License, version 1.1.
//
// The APL v2.0:
//
//---------------------------------------------------------------------------
//   Copyright (C) 2007-2013 GoPivotal, Inc.
//
//   Licensed under the Apache License, Version 2.0 (the "License");
//   you may not use this file except in compliance with the License.
//   You may obtain a copy of the License at
//
//       http://www.apache.org/licenses/LICENSE-2.0
//
//   Unless required by applicable law or agreed to in writing, software
//   distributed under the License is distributed on an "AS IS" BASIS,
//   WITHOUT WARRANTIES OR CONDITIONS OF ANY KIND, either express or implied.
//   See the License for the specific language governing permissions and
//   limitations under the License.
//---------------------------------------------------------------------------
//
// The MPL v1.1:
//
//---------------------------------------------------------------------------
//  The contents of this file are subject to the Mozilla Public License
//  Version 1.1 (the "License"); you may not use this file except in
//  compliance with the License. You may obtain a copy of the License
//  at http://www.mozilla.org/MPL/
//
//  Software distributed under the License is distributed on an "AS IS"
//  basis, WITHOUT WARRANTY OF ANY KIND, either express or implied. See
//  the License for the specific language governing rights and
//  limitations under the License.
//
//  The Original Code is RabbitMQ.
//
//  The Initial Developer of the Original Code is GoPivotal, Inc.
//  Copyright (c) 2007-2013 GoPivotal, Inc.  All rights reserved.
//---------------------------------------------------------------------------

using System;
using System.IO;
using System.Net.Sockets;
using System.Text;
using System.Threading;
using System.Collections.Generic;

using RabbitMQ.Client;
using RabbitMQ.Client.Events;
using RabbitMQ.Client.Exceptions;
using RabbitMQ.Util;

// We use spec version 0-9 for common constants such as frame types,
// error codes, and the frame end byte, since they don't vary *within
// the versions we support*. Obviously we may need to revisit this if
// that ever changes.
using CommonFraming = RabbitMQ.Client.Framing.v0_9;

namespace RabbitMQ.Client.Impl
{
    public abstract class ConnectionBase : IConnection
    {
        ///<summary>Heartbeat frame for transmission. Reusable across connections.</summary>
        public readonly Frame m_heartbeatFrame = new Frame(CommonFraming.Constants.FrameHeartbeat,
                                                         0,
                                                         new byte[0]);

        ///<summary>Timeout used while waiting for AMQP handshaking to
        ///complete (milliseconds)</summary>
        public static int HandshakeTimeout = 10000;

        public ConnectionFactory m_factory;
        public IFrameHandler m_frameHandler;
        public uint m_frameMax = 0;
        public ushort m_heartbeat = 0;
        public IDictionary<string, object> m_clientProperties;
        public IDictionary<string, object> m_serverProperties;
        public AmqpTcpEndpoint[] m_knownHosts = null;

        public MainSession m_session0;
        public ModelBase m_model0;

        public SessionManager m_sessionManager;

        public volatile bool m_running = true;

        public readonly object m_eventLock = new object();
        public ConnectionShutdownEventHandler m_connectionShutdown;

        public volatile ShutdownEventArgs m_closeReason = null;
        public CallbackExceptionEventHandler m_callbackException;

        public ManualResetEvent m_appContinuation = new ManualResetEvent(false);
        public AutoResetEvent m_heartbeatRead = new AutoResetEvent(false);
        public AutoResetEvent m_heartbeatWrite = new AutoResetEvent(false);
        public volatile bool m_closed = false;

        public Guid m_id = Guid.NewGuid();

        public int m_missedHeartbeats = 0;

<<<<<<< HEAD
        public IList<ShutdownReportEntry> m_shutdownReport = new SynchronizedList<ShutdownReportEntry>(new List<ShutdownReportEntry>());
=======
        public IList m_shutdownReport = ArrayList.Synchronized(new ArrayList());
>>>>>>> 81859449

        public ConnectionBase(ConnectionFactory factory,
                              bool insist,
                              IFrameHandler frameHandler)
        {
            m_factory = factory;
            m_frameHandler = frameHandler;

            m_sessionManager = new SessionManager(this, 0);
            m_session0 = new MainSession(this);
            m_session0.Handler = new MainSession.SessionCloseDelegate(NotifyReceivedCloseOk);
            m_model0 = (ModelBase)Protocol.CreateModel(m_session0);

            StartMainLoop();
            Open(insist);
            StartHeartbeatLoops();
            AppDomain.CurrentDomain.DomainUnload += HandleDomainUnload;
        }

        public event ConnectionShutdownEventHandler ConnectionShutdown
        {
            add
            {
                bool ok = false;
                lock (m_eventLock)
                {
                    if (m_closeReason == null)
                    {
                        m_connectionShutdown += value;
                        ok = true;
                    }
                }
                if (!ok)
                {
                    value(this, m_closeReason);
                }
            }
            remove
            {
                lock (m_eventLock)
                {
                    m_connectionShutdown -= value;
                }
            }
        }

        public event CallbackExceptionEventHandler CallbackException
        {
            add
            {
                lock (m_eventLock)
                {
                    m_callbackException += value;
                }
            }
            remove
            {
                lock (m_eventLock)
                {
                    m_callbackException -= value;
                }
            }
        }

        public AmqpTcpEndpoint Endpoint
        {
            get
            {
                return m_frameHandler.Endpoint;
            }
        }

        ///<summary>Explicit implementation of IConnection.Protocol.</summary>
        IProtocol IConnection.Protocol
        {
            get
            {
                return Endpoint.Protocol;
            }
        }

        ///<summary>Another overload of a Protocol property, useful
        ///for exposing a tighter type.</summary>
        public AbstractProtocolBase Protocol
        {
            get
            {
                return (AbstractProtocolBase)Endpoint.Protocol;
            }
        }

        public void WriteFrame(Frame f)
        {
            m_frameHandler.WriteFrame(f);
            m_heartbeatWrite.Set();
        }

        public ushort ChannelMax
        {
            get
            {
                return m_sessionManager.ChannelMax;
            }
        }

        public uint FrameMax
        {
            get
            {
                return m_frameMax;
            }
            set
            {
                m_frameMax = value;
            }
        }

        public ushort Heartbeat
        {
            get
            {
                return m_heartbeat;
            }
            set
            {
                m_heartbeat = value;
                // Socket read timeout is twice the hearbeat
                // because when we hit the timeout socket is
                // in unusable state
                m_frameHandler.Timeout = value * 2 * 1000;
            }
        }

        public IDictionary<string, object> ClientProperties
        {
            get
            {
                return new Dictionary<string, object>((Dictionary<string, object>)m_clientProperties);
            }
            set
            {
                m_clientProperties = value;
            }
        }

        public IDictionary<string, object> ServerProperties
        {
            get
            {
                return m_serverProperties;
            }
            set
            {
                m_serverProperties = value;
            }
        }

        public AmqpTcpEndpoint[] KnownHosts
        {
            get { return m_knownHosts; }
            set { m_knownHosts = value; }
        }

        public ShutdownEventArgs CloseReason
        {
            get
            {
                return m_closeReason;
            }
        }

        public bool IsOpen
        {
            get
            {
                return CloseReason == null;
            }
        }

        public bool AutoClose
        {
            get
            {
                return m_sessionManager.AutoClose;
            }
            set
            {
                m_sessionManager.AutoClose = value;
            }
        }

        public IModel CreateModel()
        {
            ISession session = CreateSession();
            IFullModel model = (IFullModel)Protocol.CreateModel(session);
            model._Private_ChannelOpen("");
            return model;
        }

        public ISession CreateSession()
        {
            return m_sessionManager.Create();
        }

        public ISession CreateSession(int channelNumber)
        {
            return m_sessionManager.Create(channelNumber);
        }

        public bool SetCloseReason(ShutdownEventArgs reason)
        {
            lock (m_eventLock)
            {
                if (m_closeReason == null)
                {
                    m_closeReason = reason;
                    return true;
                }
                else
                {
                    return false;
                }
            }
        }

<<<<<<< HEAD
        public IList<ShutdownReportEntry> ShutdownReport
=======
        public IList ShutdownReport
>>>>>>> 81859449
        {
            get
            {
                return m_shutdownReport;
            }
        }

        void IDisposable.Dispose()
        {
            Abort();
            if (ShutdownReport.Count > 0)
            {
            	foreach (ShutdownReportEntry entry in ShutdownReport)
            	{
            	    if (entry.Exception != null)
            	        throw entry.Exception;
            	}
            	throw new OperationInterruptedException(null);
            }
        }

        ///<summary>API-side invocation of connection.close.</summary>
        public void Close()
        {
            Close(CommonFraming.Constants.ReplySuccess, "Goodbye", Timeout.Infinite);
        }

        ///<summary>API-side invocation of connection.close.</summary>
        public void Close(ushort reasonCode, string reasonText)
        {
            Close(reasonCode, reasonText, Timeout.Infinite);
        }

        ///<summary>API-side invocation of connection.close with timeout.</summary>
        public void Close(int timeout)
        {
            Close(CommonFraming.Constants.ReplySuccess, "Goodbye", timeout);
        }

        ///<summary>API-side invocation of connection.close with timeout.</summary>
        public void Close(ushort reasonCode, string reasonText, int timeout)
        {
            Close(new ShutdownEventArgs(ShutdownInitiator.Application, reasonCode, reasonText), false, timeout);
        }

        public void Close(ShutdownEventArgs reason)
        {
            Close(reason, false, Timeout.Infinite);
        }

        ///<summary>API-side invocation of connection abort.</summary>
        public void Abort()
        {
            Abort(Timeout.Infinite);
        }

        ///<summary>API-side invocation of connection abort.</summary>
        public void Abort(ushort reasonCode, string reasonText)
        {
            Abort(reasonCode, reasonText, Timeout.Infinite);
        }

        ///<summary>API-side invocation of connection abort with timeout.</summary>
        public void Abort(int timeout)
        {
            Abort(CommonFraming.Constants.ReplySuccess, "Connection close forced", timeout);
        }

        ///<summary>API-side invocation of connection abort with timeout.</summary>
        public void Abort(ushort reasonCode, string reasonText, int timeout)
        {
            Abort(reasonCode, reasonText, ShutdownInitiator.Application, timeout);
        }

        public void Abort(ushort reasonCode, string reasonText,
                          ShutdownInitiator initiator, int timeout)
        {
            Close( new ShutdownEventArgs(initiator, reasonCode, reasonText),
                  true, timeout);
        }

        ///<summary>Try to close connection in a graceful way</summary>
        ///<remarks>
        ///<para>
        ///Shutdown reason contains code and text assigned when closing the connection,
        ///as well as the information about what initiated the close
        ///</para>
        ///<para>
        ///Abort flag, if true, signals to close the ongoing connection immediately
        ///and do not report any errors if it was already closed.
        ///</para>
        ///<para>
        ///Timeout determines how much time internal close operations should be given
        ///to complete. Negative or Timeout.Infinite value mean infinity.
        ///</para>
        ///</remarks>
        public void Close(ShutdownEventArgs reason, bool abort, int timeout)
        {
            if (!SetCloseReason(reason))
            {
               if (!abort)
                    throw new AlreadyClosedException(m_closeReason);
            }
            else
            {
                OnShutdown();
                m_session0.SetSessionClosing(false);

                try
                {
                    // Try to send connection.close
                    // Wait for CloseOk in the MainLoop
                    m_session0.Transmit(ConnectionCloseWrapper(reason.ReplyCode,
                                                              reason.ReplyText));
                }
                catch (AlreadyClosedException ace)
                {
                    if (!abort)
                        throw ace;
                }
                catch (IOException ioe)
                {
                    if (m_model0.CloseReason == null)
                    {
                        if (!abort)
                            throw ioe;
                        else
                            LogCloseError("Couldn't close connection cleanly. "
                                          + "Socket closed unexpectedly", ioe);
                    }
                }
                finally
                {
                    TerminateMainloop();
                }
            }
            if (!m_appContinuation.WaitOne(BlockingCell.validatedTimeout(timeout),true))
                m_frameHandler.Close();
        }

        public delegate void ConnectionCloseDelegate(ushort replyCode,
                                                     string replyText,
                                                     ushort classId,
                                                     ushort methodId);

        public void InternalClose(ShutdownEventArgs reason)
        {
            if (!SetCloseReason(reason))
            {
                if (m_closed)
                    throw new AlreadyClosedException(m_closeReason);
                // We are quiescing, but still allow for server-close
            }

            OnShutdown();
            m_session0.SetSessionClosing(true);
            TerminateMainloop();
        }

        ///<remarks>
        /// May be called more than once. Should therefore be idempotent.
        ///</remarks>
        public void TerminateMainloop()
        {
            m_running = false;
        }

        public void StartMainLoop()
        {
            Thread mainLoopThread = new Thread(new ThreadStart(MainLoop));
            mainLoopThread.Name = "AMQP Connection " + Endpoint.ToString();
            mainLoopThread.Start();
        }

        public void StartHeartbeatLoops()
        {
            if (Heartbeat != 0) {
                StartHeartbeatLoop(new ThreadStart(HeartbeatReadLoop), "Inbound");
                StartHeartbeatLoop(new ThreadStart(HeartbeatWriteLoop), "Outbound");
            }
        }

        public void StartHeartbeatLoop(ThreadStart loop, string name)
        {
            Thread heartbeatLoop = new Thread(loop);
            heartbeatLoop.Name = "AMQP Heartbeat " + name + " for Connection " + Endpoint.ToString();
            heartbeatLoop.Start();
        }

        public void HeartbeatWriteLoop()
        {
            try
            {
                while (!m_closed)
                {
                    if (!m_heartbeatWrite.WaitOne(Heartbeat * 1000, false))
                    {
                        WriteFrame(m_heartbeatFrame);
                    }
                }
            } catch (Exception e) {
                HandleMainLoopException(new ShutdownEventArgs(
                                                ShutdownInitiator.Library,
                                                0,
                                                "End of stream",
                                                e));
            }

            TerminateMainloop();
            FinishClose();
        }

        public void HeartbeatReadLoop()
        {
            while (!m_closed)
            {
                if (!m_heartbeatRead.WaitOne(Heartbeat * 1000, false))
                    m_missedHeartbeats++;
                else
                    m_missedHeartbeats = 0;

                // Has to miss two full heartbeats to force socket close
                if (m_missedHeartbeats > 1)
                {
                    String description = "Heartbeat missing with heartbeat == " +
                                          m_heartbeat + " seconds";
                    EndOfStreamException eose = new EndOfStreamException(description);
                    m_shutdownReport.Add(new ShutdownReportEntry(description, eose));
                    HandleMainLoopException(new ShutdownEventArgs(
                                                          ShutdownInitiator.Library,
                                                          0,
                                                          "End of stream",
                                                          eose));
                    break;
                }
            }

            TerminateMainloop();
            FinishClose();
        }

        public void NotifyHeartbeatThread()
        {
            if (m_heartbeat == 0) {
                // Heartbeating not enabled for this connection.
                return;
            }
            m_heartbeatRead.Set();
        }

        public void MainLoop()
        {
            try
            {
                bool shutdownCleanly = false;
                try
                {
                    while (m_running)
                    {
                        try {
                            MainLoopIteration();
                        } catch (SoftProtocolException spe) {
                            QuiesceChannel(spe);
                        }
                    }
                    shutdownCleanly = true;
                }
                catch (EndOfStreamException eose)
                {
                    // Possible heartbeat exception
                    HandleMainLoopException(new ShutdownEventArgs(
                                                              ShutdownInitiator.Library,
                                                              0,
                                                              "End of stream",
                                                              eose));
                }
                catch (HardProtocolException hpe)
                {
                    shutdownCleanly = HardProtocolExceptionHandler(hpe);
                }
                catch (SocketException se)
                {
                    // Possibly due to handshake timeout
                    HandleMainLoopException(new ShutdownEventArgs(ShutdownInitiator.Library,
                                                              0,
                                                              "Socket exception",
                                                              se));
                }
                catch (Exception ex)
                {
                    HandleMainLoopException(new ShutdownEventArgs(ShutdownInitiator.Library,
                                                              CommonFraming.Constants.InternalError,
                                                              "Unexpected Exception",
                                                              ex));
                }

                // If allowed for clean shutdown, run main loop until the
                // connection closes.
                if (shutdownCleanly)
                {
                    ClosingLoop();
                }

                FinishClose();
            }
            finally
            {
                m_appContinuation.Set();
            }
        }

        public void MainLoopIteration()
        {
            Frame frame = m_frameHandler.ReadFrame();

            NotifyHeartbeatThread();
            // We have received an actual frame.
            if (frame.Type == CommonFraming.Constants.FrameHeartbeat) {
                // Ignore it: we've already just reset the heartbeat
                // counter.
                return;
            }

            if (frame.Channel == 0) {
                // In theory, we could get non-connection.close-ok
                // frames here while we're quiescing (m_closeReason !=
                // null). In practice, there's a limited number of
                // things the server can ask of us on channel 0 -
                // essentially, just connection.close. That, combined
                // with the restrictions on pipelining, mean that
                // we're OK here to handle channel 0 traffic in a
                // quiescing situation, even though technically we
                // should be ignoring everything except
                // connection.close-ok.
                m_session0.HandleFrame(frame);
            } else {
                // If we're still m_running, but have a m_closeReason,
                // then we must be quiescing, which means any inbound
                // frames for non-zero channels (and any inbound
                // commands on channel zero that aren't
                // Connection.CloseOk) must be discarded.
                if (m_closeReason == null)
                {
                    // No close reason, not quiescing the
                    // connection. Handle the frame. (Of course, the
                    // Session itself may be quiescing this particular
                    // channel, but that's none of our concern.)
                    ISession session = m_sessionManager.Lookup(frame.Channel);
                    if (session == null) {
                        throw new ChannelErrorException(frame.Channel);
                    } else {
                        session.HandleFrame(frame);
                    }
                }
            }
        }

        // Only call at the end of the Mainloop or HeartbeatLoop
        public void FinishClose()
        {
            // Notify hearbeat loops that they can leave
            m_closed = true;
            m_heartbeatRead.Set();
            m_heartbeatWrite.Set();

            m_frameHandler.Close();
            m_model0.SetCloseReason(m_closeReason);
            m_model0.FinishClose();
        }

        /// <remarks>
        /// We need to close the socket, otherwise attempting to unload the domain
        /// could cause a CannotUnloadAppDomainException
        /// </remarks>
        public void HandleDomainUnload(object sender, EventArgs ea)
        {
            Abort(CommonFraming.Constants.InternalError, "Domain Unload");
        }

        public bool HardProtocolExceptionHandler(HardProtocolException hpe)
        {
            if (SetCloseReason(hpe.ShutdownReason))
            {
                OnShutdown();
                m_session0.SetSessionClosing(false);
                try
                {
                    m_session0.Transmit(ConnectionCloseWrapper(
                                           hpe.ShutdownReason.ReplyCode,
                                           hpe.ShutdownReason.ReplyText));
                    return true;
                } catch (IOException ioe) {
                    LogCloseError("Broker closed socket unexpectedly", ioe);
                }

            } else
                LogCloseError("Hard Protocol Exception occured "
                              + "while closing the connection", hpe);

            return false;
        }

        ///<remarks>
        /// Loop only used while quiescing. Use only to cleanly close connection
        ///</remarks>
        public void ClosingLoop()
        {
            try
            {
                m_frameHandler.Timeout = 0;
                // Wait for response/socket closure or timeout
                while (!m_closed)
                {
                    MainLoopIteration();
                }
            }
            catch (ObjectDisposedException ode)
            {
                if (!m_closed)
                    LogCloseError("Connection didn't close cleanly", ode);
            }
            catch (EndOfStreamException eose)
            {
                if (m_model0.CloseReason == null)
                    LogCloseError("Connection didn't close cleanly. "
                                  + "Socket closed unexpectedly", eose);
            }
            catch (IOException ioe)
            {
                LogCloseError("Connection didn't close cleanly. "
                              + "Socket closed unexpectedly", ioe);
            }
            catch (Exception e)
            {
                LogCloseError("Unexpected exception while closing: ", e);
            }
        }

        public void NotifyReceivedCloseOk()
        {
            TerminateMainloop();
            m_closed = true;
        }

        ///<summary>
        /// Sets the channel named in the SoftProtocolException into
        /// "quiescing mode", where we issue a channel.close and
        /// ignore everything except for subsequent channel.close
        /// messages and the channel.close-ok reply that should
        /// eventually arrive.
        ///</summary>
        ///<remarks>
        ///<para>
        /// Since a well-behaved peer will not wait indefinitely before
        /// issuing the close-ok, we don't bother with a timeout here;
        /// compare this to the case of a connection.close-ok, where a
        /// timeout is necessary.
        ///</para>
        ///<para>
        /// We need to send the close method and politely wait for a
        /// reply before marking the channel as available for reuse.
        ///</para>
        ///<para>
        /// As soon as SoftProtocolException is detected, we should stop
        /// servicing ordinary application work, and should concentrate
        /// on bringing down the channel as quickly and gracefully as
        /// possible. The way this is done, as per the close-protocol,
        /// is to signal closure up the stack *before* sending the
        /// channel.close, by invoking ISession.Close. Once the upper
        /// layers have been signalled, we are free to do what we need
        /// to do to clean up and shut down the channel.
        ///</para>
        ///</remarks>
        public void QuiesceChannel(SoftProtocolException pe) {
            // Construct the QuiescingSession that we'll use during
            // the quiesce process.

            ISession newSession = new QuiescingSession(this,
                                                       pe.Channel,
                                                       pe.ShutdownReason);

            // Here we detach the session from the connection. It's
            // still alive: it just won't receive any further frames
            // from the mainloop (once we return to the mainloop, of
            // course). Instead, those frames will be directed at the
            // new QuiescingSession.
            ISession oldSession = m_sessionManager.Swap(pe.Channel, newSession);

            // Now we have all the information we need, and the event
            // flow of the *lower* layers is set up properly for
            // shutdown. Signal channel closure *up* the stack, toward
            // the model and application.
            oldSession.Close(pe.ShutdownReason);

            // The upper layers have been signalled. Now we can tell
            // our peer. The peer will respond through the lower
            // layers - specifically, through the QuiescingSession we
            // installed above.
            newSession.Transmit(ChannelCloseWrapper(pe.ReplyCode, pe.Message));
        }

        public void HandleMainLoopException(ShutdownEventArgs reason) {
            if (!SetCloseReason(reason))
            {
                LogCloseError("Unexpected Main Loop Exception while closing: "
                               + reason.ToString(), null);
                return;
            }

            OnShutdown();
            LogCloseError("Unexpected connection closure: " + reason.ToString(), null);
        }

        public void LogCloseError(String error, Exception ex)
        {
            m_shutdownReport.Add(new ShutdownReportEntry(error, ex));
        }

        public void PrettyPrintShutdownReport()
        {
            if (ShutdownReport.Count == 0)
            {
                Console.Error.WriteLine("No errors reported when closing connection {0}", this);
            } else {
                Console.Error.WriteLine("Log of errors while closing connection {0}:", this);
                foreach(ShutdownReportEntry entry in ShutdownReport)
                {
                    Console.Error.WriteLine(entry.ToString());
                }
            }
        }

        ///<summary>Broadcasts notification of the final shutdown of the connection.</summary>
        public void OnShutdown()
        {
            ConnectionShutdownEventHandler handler;
            ShutdownEventArgs reason;
            lock (m_eventLock)
            {
                handler = m_connectionShutdown;
                reason = m_closeReason;
                m_connectionShutdown = null;
            }
            if (handler != null)
            {
                foreach (ConnectionShutdownEventHandler h in handler.GetInvocationList()) {
                    try {
                        h(this, reason);
                    } catch (Exception e) {
                        CallbackExceptionEventArgs args = new CallbackExceptionEventArgs(e);
                        args.Detail["context"] = "OnShutdown";
                        OnCallbackException(args);
                    }
                }
            }
            AppDomain.CurrentDomain.DomainUnload -= HandleDomainUnload;
        }

        public void OnCallbackException(CallbackExceptionEventArgs args)
        {
            CallbackExceptionEventHandler handler;
            lock (m_eventLock) {
                handler = m_callbackException;
            }
            if (handler != null) {
                foreach (CallbackExceptionEventHandler h in handler.GetInvocationList()) {
                    try {
                        h(this, args);
                    } catch {
                        // Exception in
                        // Callback-exception-handler. That was the
                        // app's last chance. Swallow the exception.
                        // FIXME: proper logging
                    }
                }
            }
        }

        public static IDictionary<string, object> DefaultClientProperties()
        {
            System.Reflection.Assembly assembly =
                    System.Reflection.Assembly.GetAssembly(typeof(ConnectionBase));
            string version = assembly.GetName().Version.ToString();
            //TODO: Get the rest of this data from the Assembly Attributes
            Dictionary<string, object> table = new Dictionary<string, object>();
            table["product"] = Encoding.UTF8.GetBytes("RabbitMQ");
            table["version"] = Encoding.UTF8.GetBytes(version);
            table["platform"] = Encoding.UTF8.GetBytes(".NET");
            table["copyright"] = Encoding.UTF8.GetBytes("Copyright (C) 2007-2013 GoPivotal, Inc.");
            table["information"] = Encoding.UTF8.GetBytes("Licensed under the MPL.  " +
                                                          "See http://www.rabbitmq.com/");
            return table;
        }

        public Command ConnectionCloseWrapper(ushort reasonCode, string reasonText)
        {
            Command request;
            int replyClassId, replyMethodId;
            Protocol.CreateConnectionClose(reasonCode,
                                           reasonText,
                                           out request,
                                           out replyClassId,
                                           out replyMethodId);
            return request;
        }

        protected Command ChannelCloseWrapper(ushort reasonCode, string reasonText)
        {
            Command request;
            int replyClassId, replyMethodId;
            Protocol.CreateChannelClose(reasonCode,
                                        reasonText,
                                        out request,
                                        out replyClassId,
                                        out replyMethodId);
            return request;
        }

        private static uint NegotiatedMaxValue(uint clientValue, uint serverValue)
        {
            return (clientValue == 0 || serverValue == 0) ?
                Math.Max(clientValue, serverValue) :
                Math.Min(clientValue, serverValue);
        }

        protected void StartAndTune()
        {
            BlockingCell connectionStartCell = new BlockingCell();
            m_model0.m_connectionStartCell = connectionStartCell;
            m_frameHandler.Timeout = HandshakeTimeout;
            m_frameHandler.SendHeader();

            ConnectionStartDetails connectionStart = (ConnectionStartDetails)
                connectionStartCell.Value;

            if (connectionStart == null){
                throw new ProtocolVersionMismatchException(Protocol.MajorVersion,
                                                           Protocol.MinorVersion,
                                                           -1, -1);
            }

            ServerProperties = connectionStart.m_serverProperties;

            AmqpVersion serverVersion = new AmqpVersion(connectionStart.m_versionMajor,
                                                        connectionStart.m_versionMinor);
            if (!serverVersion.Equals(Protocol.Version))
            {
                TerminateMainloop();
                FinishClose();
                throw new ProtocolVersionMismatchException(Protocol.MajorVersion,
                                                           Protocol.MinorVersion,
                                                           serverVersion.Major,
                                                           serverVersion.Minor);
            }

            m_clientProperties = new Dictionary<string, object>(m_factory.ClientProperties);
            m_clientProperties["capabilities"] = Protocol.Capabilities;

            // FIXME: parse out locales properly!
            ConnectionTuneDetails connectionTune = default(ConnectionTuneDetails);
            bool tuned = false;
            try
            {
                string mechanismsString = Encoding.UTF8.GetString(connectionStart.m_mechanisms);
                string[] mechanisms = mechanismsString.Split(' ');
                AuthMechanismFactory mechanismFactory = m_factory.AuthMechanismFactory(mechanisms);
                if (mechanismFactory == null) {
                    throw new IOException("No compatible authentication mechanism found - " +
                                          "server offered [" + mechanismsString + "]");
                }
                AuthMechanism mechanism = mechanismFactory.GetInstance();
                byte[] challenge = null;
                do {
                    byte[] response = mechanism.handleChallenge(challenge, m_factory);
                    ConnectionSecureOrTune res;
                    if (challenge == null) {
                        res = m_model0.ConnectionStartOk(m_clientProperties,
                                                         mechanismFactory.Name,
                                                         response,
                                                         "en_US");
                    }
                    else {
                        res = m_model0.ConnectionSecureOk(response);
                    }

                    if (res.m_challenge == null) {
                        connectionTune = res.m_tuneDetails;
                        tuned = true;
                    } else {
                        challenge = res.m_challenge;
                    }
                } while (!tuned);
            }
            catch (OperationInterruptedException e)
            {
                throw new PossibleAuthenticationFailureException(
                    "Possibly caused by authentication failure", e);
            }

            ushort channelMax = (ushort) NegotiatedMaxValue(m_factory.RequestedChannelMax,
                                                            connectionTune.m_channelMax);
            m_sessionManager = new SessionManager(this, channelMax);

            uint frameMax = NegotiatedMaxValue(m_factory.RequestedFrameMax,
                                               connectionTune.m_frameMax);
            FrameMax = frameMax;

            ushort heartbeat = (ushort) NegotiatedMaxValue(m_factory.RequestedHeartbeat,
                                                           connectionTune.m_heartbeat);
            Heartbeat = heartbeat;

            m_model0.ConnectionTuneOk(channelMax,
                                      frameMax,
                                      heartbeat);
        }

        public virtual void Open(bool insist)
        {
            StartAndTune();
            string knownHosts = m_model0.ConnectionOpen(m_factory.VirtualHost,
                                                        "", // FIXME: make configurable?
                                                        insist);
            KnownHosts = AmqpTcpEndpoint.ParseMultiple(Protocol, knownHosts);
        }

        public override string ToString()
        {
            return string.Format("Connection({0},{1})", m_id, Endpoint);
        }
    }
}<|MERGE_RESOLUTION|>--- conflicted
+++ resolved
@@ -99,11 +99,7 @@
 
         public int m_missedHeartbeats = 0;
 
-<<<<<<< HEAD
         public IList<ShutdownReportEntry> m_shutdownReport = new SynchronizedList<ShutdownReportEntry>(new List<ShutdownReportEntry>());
-=======
-        public IList m_shutdownReport = ArrayList.Synchronized(new ArrayList());
->>>>>>> 81859449
 
         public ConnectionBase(ConnectionFactory factory,
                               bool insist,
@@ -329,11 +325,7 @@
             }
         }
 
-<<<<<<< HEAD
         public IList<ShutdownReportEntry> ShutdownReport
-=======
-        public IList ShutdownReport
->>>>>>> 81859449
         {
             get
             {
